--- conflicted
+++ resolved
@@ -1,8 +1,6 @@
 language: java
-<<<<<<< HEAD
 jdk:
   - oraclejdk8
-=======
 
 jdk:
   - oraclejdk8
@@ -10,5 +8,4 @@
 addons:
   apt:
     packages:
-      - oracle-java8-installer
->>>>>>> 178a776c
+      - oracle-java8-installer